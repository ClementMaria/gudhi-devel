@book{gudhi:urm
, title        = "{GUDHI} User and Reference Manual"
, author      = "{The GUDHI Project}"
, publisher     = "{GUDHI Editorial Board}"
, year         = 2015
, url =    "http://gudhi.gforge.inria.fr/doc/latest/"
}

@incollection{gudhi:FilteredComplexes
, author =  "Cl\'ement Maria"
, title =   "Filtered Complexes"
, publisher =  "{GUDHI Editorial Board}"
, booktitle =   "{GUDHI} User and Reference Manual"
, url = "http://gudhi.gforge.inria.fr/doc/latest/group__simplex__tree.html"
, year =        2015
}

@incollection{gudhi:PersistentCohomology
, author =  "Cl\'ement Maria"
, title =   "Persistent Cohomology"
, publisher =  "{GUDHI Editorial Board}"
, booktitle =   "{GUDHI} User and Reference Manual"
, url = "http://gudhi.gforge.inria.fr/doc/latest/group__persistent__cohomology.html"
, year =        2015
}

@incollection{gudhi:Contraction
, author =  "David Salinas"
, title =   "Contraction"
, publisher =  "{GUDHI Editorial Board}"
, booktitle =   "{GUDHI} User and Reference Manual"
, url = "http://gudhi.gforge.inria.fr/doc/latest/group__contr.html"
, year =        2015
}

@incollection{gudhi:SkeletonBlocker
, author =  "David Salinas"
, title =   "Skeleton-Blocker"
, publisher =  "{GUDHI Editorial Board}"
, booktitle =   "{GUDHI} User and Reference Manual"
, url = "http://gudhi.gforge.inria.fr/doc/latest/group__skbl.html"
, year =        2015
}

@incollection{gudhi:AlphaComplex
, author =  "Vincent Rouvreau"
, title =   "Alpha complex"
, publisher =  "{GUDHI Editorial Board}"
, booktitle =   "{GUDHI} User and Reference Manual"
, url = "http://gudhi.gforge.inria.fr/doc/latest/group__alpha__complex.html"
, year =        2015
}

@incollection{gudhi:CubicalComplex
, author =  "Pawel Dlotko"
, title =   "Cubical complex"
, publisher =  "{GUDHI Editorial Board}"
, booktitle =   "{GUDHI} User and Reference Manual"
, url = "http://gudhi.gforge.inria.fr/doc/latest/group__cubical__complex.html"
, year =        2015
}

@incollection{gudhi:WitnessComplex
, author =  "Siargey Kachanovich"
, title =   "Witness complex"
, publisher =  "{GUDHI Editorial Board}"
, booktitle =   "{GUDHI} User and Reference Manual"
, url = "http://gudhi.gforge.inria.fr/doc/latest/group__witness__complex.html"
, year =        2015
}

<<<<<<< HEAD
@incollection{gudhi:Bottleneck distance
, author =  "Fran{{\c{c}}ois Godi"
, title =   "Bottleneck distance"
, publisher =  "{GUDHI Editorial Board}"
, booktitle =   "{GUDHI} User and Reference Manual"
, url = "http://gudhi.gforge.inria.fr/doc/latest/group__bottleneck__distance.html"
=======
@incollection{gudhi:SubSampling
, author =  "Cl\'ement Jamin, Siargey Kachanovich"
, title =   "Subsampling"
, publisher =  "{GUDHI Editorial Board}"
, booktitle =   "{GUDHI} User and Reference Manual"
, url = "http://gudhi.gforge.inria.fr/doc/latest/group__subsampling.html"
, year =        2016
}

@incollection{gudhi:SpatialSearching
, author =  "Cl\'ement Jamin"
, title =   "Spatial searching"
, publisher =  "{GUDHI Editorial Board}"
, booktitle =   "{GUDHI} User and Reference Manual"
, url = "http://gudhi.gforge.inria.fr/doc/latest/group__spatial__searching.html"
, year =        2016
}

@incollection{gudhi:TangentialComplex
, author =  "Cl\'ement Jamin"
, title =   "Tangential complex"
, publisher =  "{GUDHI Editorial Board}"
, booktitle =   "{GUDHI} User and Reference Manual"
, url = "http://gudhi.gforge.inria.fr/doc/latest/group__tangential__complex.html"
>>>>>>> 0df3c9bc
, year =        2016
}<|MERGE_RESOLUTION|>--- conflicted
+++ resolved
@@ -33,7 +33,7 @@
 , year =        2015
 }
 
-@incollection{gudhi:SkeletonBlocker
+@incollection{gudhi:Skeleton-Blocker
 , author =  "David Salinas"
 , title =   "Skeleton-Blocker"
 , publisher =  "{GUDHI Editorial Board}"
@@ -69,14 +69,6 @@
 , year =        2015
 }
 
-<<<<<<< HEAD
-@incollection{gudhi:Bottleneck distance
-, author =  "Fran{{\c{c}}ois Godi"
-, title =   "Bottleneck distance"
-, publisher =  "{GUDHI Editorial Board}"
-, booktitle =   "{GUDHI} User and Reference Manual"
-, url = "http://gudhi.gforge.inria.fr/doc/latest/group__bottleneck__distance.html"
-=======
 @incollection{gudhi:SubSampling
 , author =  "Cl\'ement Jamin, Siargey Kachanovich"
 , title =   "Subsampling"
@@ -86,21 +78,11 @@
 , year =        2016
 }
 
-@incollection{gudhi:SpatialSearching
-, author =  "Cl\'ement Jamin"
-, title =   "Spatial searching"
+@incollection{gudhi:BottleneckDistance
+, author =  "Fran{{\c{c}}ois Godi"
+, title =   "Bottleneck distance"
 , publisher =  "{GUDHI Editorial Board}"
 , booktitle =   "{GUDHI} User and Reference Manual"
-, url = "http://gudhi.gforge.inria.fr/doc/latest/group__spatial__searching.html"
-, year =        2016
-}
-
-@incollection{gudhi:TangentialComplex
-, author =  "Cl\'ement Jamin"
-, title =   "Tangential complex"
-, publisher =  "{GUDHI Editorial Board}"
-, booktitle =   "{GUDHI} User and Reference Manual"
-, url = "http://gudhi.gforge.inria.fr/doc/latest/group__tangential__complex.html"
->>>>>>> 0df3c9bc
+, url = "http://gudhi.gforge.inria.fr/doc/latest/group__bottleneck__distance.html"
 , year =        2016
 }