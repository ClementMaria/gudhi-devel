/*    This file is part of the Gudhi Library. The Gudhi library 
 *    (Geometric Understanding in Higher Dimensions) is a generic C++ 
 *    library for computational topology.
 *
 *    Author(s):       Clement Maria, Pawel Dlotko, Clement Jamin
 *
 *    Copyright (C) 2014  INRIA
 *
 *    This program is free software: you can redistribute it and/or modify
 *    it under the terms of the GNU General Public License as published by
 *    the Free Software Foundation, either version 3 of the License, or
 *    (at your option) any later version.
 *
 *    This program is distributed in the hope that it will be useful,
 *    but WITHOUT ANY WARRANTY; without even the implied warranty of
 *    MERCHANTABILITY or FITNESS FOR A PARTICULAR PURPOSE.  See the
 *    GNU General Public License for more details.
 *
 *    You should have received a copy of the GNU General Public License
 *    along with this program.  If not, see <http://www.gnu.org/licenses/>.
 */

#ifndef READER_UTILS_H_
#define READER_UTILS_H_

#include <gudhi/graph_simplicial_complex.h>
#include <gudhi/Debug_utils.h>
<<<<<<< HEAD
#include <boost/function_output_iterator.hpp>
=======
>>>>>>> cdb39c39

#include <boost/function_output_iterator.hpp>
#include <boost/graph/adjacency_list.hpp>

#include <iostream>
#include <fstream>
#include <map>
#include <limits>  // for numeric_limits
#include <string>
#include <vector>
#include <utility>  // for pair

// Keep this file tag for Doxygen to parse the code, otherwise, functions are not documented.
// It is required for global functions and variables.

/** @file
 * @brief This file includes common file reader for GUDHI
 */

/**
 * @brief Read a set of points to turn it into a vector< vector<double> > by filling points.
 *
 * File format: 1 point per line<br>
 * X11 X12 ... X1d<br>
 * X21 X22 ... X2d<br>
 * etc<br>
 */
inline void read_points(std::string file_name, std::vector< std::vector< double > > & points) {
  std::ifstream in_file(file_name.c_str(), std::ios::in);
  if (!in_file.is_open()) {
    std::cerr << "Unable to open file " << file_name << std::endl;
    return;
  }

  std::string line;
  double x;
  while (getline(in_file, line)) {
    std::vector< double > point;
    std::istringstream iss(line);
    while (iss >> x) {
      point.push_back(x);
    }
    // Check for empty lines
    if (!point.empty())
      points.push_back(point);
  }
  in_file.close();
}

/**
 * @brief Read a graph from a file.
 *
 * \tparam Graph_t Type for the return graph. Must be constructible from iterators on pairs of Vertex_handle
 * \tparam Filtration_value Type for the value of the read filtration
 * \tparam Vertex_handle Type for the value of the read vertices
 *
 * File format: 1 simplex per line<br>
 * Dim1 X11 X12 ... X1d Fil1<br>
 * Dim2 X21 X22 ... X2d Fil2<br>
 * etc<br>
 *
 * The vertices must be labeled from 0 to n-1.
 * Every simplex must appear exactly once.
 * Simplices of dimension more than 1 are ignored.
 */
template< typename Graph_t, typename Filtration_value, typename Vertex_handle >
Graph_t read_graph(std::string file_name) {
  std::ifstream in_(file_name.c_str(), std::ios::in);
  if (!in_.is_open()) {
    std::string error_str("read_graph - Unable to open file ");
    error_str.append(file_name);
    std::cerr << error_str << std::endl;
    throw std::invalid_argument(error_str);
  }

  typedef std::pair< Vertex_handle, Vertex_handle > Edge_t;
  std::vector< Edge_t > edges;
  std::vector< Filtration_value > edges_fil;
  std::map< Vertex_handle, Filtration_value > vertices;

  std::string line;
  int dim;
  Vertex_handle u, v, max_h = -1;
  Filtration_value fil;
  while (getline(in_, line)) {
    std::istringstream iss(line);
    while (iss >> dim) {
      switch (dim) {
        case 0:
        {
          iss >> u;
          iss >> fil;
          vertices[u] = fil;
          if (max_h < u) {
            max_h = u;
          }
          break;
        }
        case 1:
        {
          iss >> u;
          iss >> v;
          iss >> fil;
          edges.push_back(Edge_t(u, v));
          edges_fil.push_back(fil);
          break;
        }
        default:
        {
          break;
        }
      }
    }
  }
  in_.close();

  if ((size_t) (max_h + 1) != vertices.size()) {
    std::cerr << "Error: vertices must be labeled from 0 to n-1 \n";
  }

  Graph_t skel_graph(edges.begin(), edges.end(), edges_fil.begin(), vertices.size());
  auto vertex_prop = boost::get(vertex_filtration_t(), skel_graph);

  typename boost::graph_traits<Graph_t>::vertex_iterator vi, vi_end;
  auto v_it = vertices.begin();
  for (std::tie(vi, vi_end) = boost::vertices(skel_graph); vi != vi_end; ++vi, ++v_it) {
    boost::put(vertex_prop, *vi, v_it->second);
  }

  return skel_graph;
}

/**
 * @brief Read a face from a file.
 *
 * File format: 1 simplex per line<br>
 * Dim1 X11 X12 ... X1d Fil1<br>
 * Dim2 X21 X22 ... X2d Fil2<br>
 * etc<br>
 *
 * The vertices must be labeled from 0 to n-1.
 * Every simplex must appear exactly once.
 * Simplices of dimension more than 1 are ignored.
 */
template< typename Vertex_handle, typename Filtration_value >
bool read_simplex(std::istream & in_, std::vector< Vertex_handle > & simplex, Filtration_value & fil) {
  int dim = 0;
  if (!(in_ >> dim)) return false;
  Vertex_handle v;
  for (int i = 0; i < dim + 1; ++i) {
    in_ >> v;
    simplex.push_back(v);
  }
  in_ >> fil;
  in_.ignore((std::numeric_limits<std::streamsize>::max)(), '\n');  // ignore until the carriage return
  return true;
}

/**
 * @brief Read a hasse simplex from a file.
 *
 * File format: 1 simplex per line<br>
 * Dim1 k11 k12 ... k1Dim1 Fil1<br>
 * Dim2 k21 k22 ... k2Dim2 Fil2<br>
 * etc<br>
 *
 * The key of a simplex is its position in the filtration order and also the number of its row in the file.
 * Dimi ki1 ki2 ... kiDimi Fili means that the ith simplex in the filtration has dimension Dimi, filtration value
 * fil1 and simplices with key ki1 ... kiDimi in its boundary.*/
template< typename Simplex_key, typename Filtration_value >
bool read_hasse_simplex(std::istream & in_, std::vector< Simplex_key > & boundary, Filtration_value & fil) {
  int dim;
  if (!(in_ >> dim)) return false;
  if (dim == 0) {
    in_ >> fil;
    return true;
  }
  Simplex_key key;
  for (int i = 0; i < dim + 1; ++i) {
    in_ >> key;
    boundary.push_back(key);
  }
  in_ >> fil;
  return true;
}

/**
 * @brief Read a lower triangular distance matrix from a csv file. We assume that the .csv store the whole
 * (square) matrix.
 * 
 * @author Pawel Dlotko
 *
 * Square matrix file format:<br>
 * 0;D12;...;D1j<br>
 * D21;0;...;D2j<br>
 * ...<br>
 * Dj1;Dj2;...;0<br>
 *
 * lower matrix file format:<br>
 * 0<br>
 * D21;<br>
 * D31;D32;<br>
 * ...<br>
 * Dj1;Dj2;...;Dj(j-1);<br>
 *
 **/
template< typename Filtration_value >
std::vector< std::vector< Filtration_value > > read_lower_triangular_matrix_from_csv_file(const std::string& filename,
                                                                                          const char separator = ';') {
#ifdef DEBUG_TRACES
  std::cout << "Using procedure read_lower_triangular_matrix_from_csv_file \n";
#endif  // DEBUG_TRACES
  std::vector< std::vector< Filtration_value > > result;
  std::ifstream in;
  in.open(filename.c_str());
  if (!in.is_open()) {
    return result;
  }

  std::string line;

  // the first line is emtpy, so we ignore it:
  std::getline(in, line);
  std::vector< Filtration_value > values_in_this_line;
  result.push_back(values_in_this_line);

  int number_of_line = 0;

  // first, read the file line by line to a string:
  while (std::getline(in, line)) {
    // if line is empty, break
    if (line.size() == 0)
      break;

    // if the last element of a string is comma:
    if (line[ line.size() - 1 ] == separator) {
      // then shrink the string by one
      line.pop_back();
    }

    // replace all commas with spaces
    std::replace(line.begin(), line.end(), separator, ' ');

    // put the new line to a stream
    std::istringstream iss(line);
    // and now read the doubles.

    int number_of_entry = 0;
    std::vector< Filtration_value > values_in_this_line;
    while (iss.good()) {
      double entry;
      iss >> entry;
      if (number_of_entry <= number_of_line) {
        values_in_this_line.push_back(entry);
      }
      ++number_of_entry;
    }
    if (!values_in_this_line.empty())result.push_back(values_in_this_line);
    ++number_of_line;
  }
  in.close();

#ifdef DEBUG_TRACES
  std::cerr << "Here is the matrix we read : \n";
  for (size_t i = 0; i != result.size(); ++i) {
    for (size_t j = 0; j != result[i].size(); ++j) {
      std::cerr << result[i][j] << " ";
    }
    std::cerr << std::endl;
  }
#endif  // DEBUG_TRACES

  return result;
}  // read_lower_triangular_matrix_from_csv_file

/**
Reads a file containing persistence intervals.
Each line might contain 2, 3 or 4 values: [[field] dimension] birth death
The output iterator `out` is used this way: `*out++ = std::make_tuple(dim, birth, death);`
where `dim` is an `int`, `birth` a `double`, and `death` a `double`.
<<<<<<< HEAD
=======
Note: the function does not check that birth <= death.
>>>>>>> cdb39c39
**/
template <typename OutputIterator>
void read_persistence_intervals_and_dimension(std::string const& filename, OutputIterator out) {

  std::ifstream in(filename);
  if (!in.is_open()) {
    std::string error_str("read_persistence_intervals_and_dimension - Unable to open file ");
    error_str.append(filename);
    std::cerr << error_str << std::endl;
    throw std::invalid_argument(error_str);
  }

  while (!in.eof()) {
    std::string line;
    getline(in, line);
    if (line.length() != 0 && line[0] != '#') {
      double numbers[4];
      int n = sscanf(line.c_str(), "%lf %lf %lf %lf", &numbers[0], &numbers[1], &numbers[2], &numbers[3]);
      if (n >= 2) {
        //int field = (n == 4 ? static_cast<int>(numbers[0]) : -1);
        int dim = (n >= 3 ? static_cast<int>(numbers[n - 3]) : -1);
<<<<<<< HEAD
        GUDHI_CHECK(numbers[n - 2] <= numbers[n - 1], "Error: birth > death.");
=======
>>>>>>> cdb39c39
        *out++ = std::make_tuple(dim, numbers[n - 2], numbers[n - 1]);
      }
    }
  }
} // read_persistence_diagram_from_file

/**
Reads a file containing persistence intervals.
Each line might contain 2, 3 or 4 values: [[field] dimension] birth death
The return value is an `std::map<dim, std::vector<std::pair<birth, death>>>`
where `dim` is an `int`, `birth` a `double`, and `death` a `double`.
<<<<<<< HEAD
**/
std::map<int, std::vector<std::pair<double, double>>> read_persistence_intervals_grouped_by_dimension(std::string const& filename) {
=======
Note: the function does not check that birth <= death.
**/
inline std::map<int, std::vector<std::pair<double, double>>> read_persistence_intervals_grouped_by_dimension(std::string const& filename) {
>>>>>>> cdb39c39

  std::map<int, std::vector<std::pair<double, double>>> ret;
  read_persistence_intervals_and_dimension(
    filename,
<<<<<<< HEAD
    boost::make_function_output_iterator([&ret](auto t) { ret[get<0>(t)].push_back(std::make_pair(get<1>(t), get<2>(t))); }));
=======
    boost::make_function_output_iterator([&ret](std::tuple<int, double, double> t) { ret[get<0>(t)].push_back(std::make_pair(get<1>(t), get<2>(t))); }));
>>>>>>> cdb39c39
  return ret;
} // read_persistence_diagram_from_file


/**
Reads a file containing persistence intervals.
Each line might contain 2, 3 or 4 values: [[field] dimension] birth death
If `only_this_dim` = -1, dimension is ignored and all lines are returned.
If `only_this_dim` is >= 0, only the lines where dimension = `only_this_dim` 
(or where dimension is not specified) are returned.
The return value is an `std::vector<std::pair<birth, death>>`
where `dim` is an `int`, `birth` a `double`, and `death` a `double`.
<<<<<<< HEAD
**/
std::vector<std::pair<double, double>> read_persistence_intervals_in_dimension(std::string const& filename, int only_this_dim = -1) {
=======
Note: the function does not check that birth <= death.
**/
inline std::vector<std::pair<double, double>> read_persistence_intervals_in_dimension(std::string const& filename, int only_this_dim = -1) {
>>>>>>> cdb39c39

  std::vector<std::pair<double, double>> ret;
  read_persistence_intervals_and_dimension(
    filename, 
<<<<<<< HEAD
    boost::make_function_output_iterator([&ret](auto t) { ret.emplace_back(get<1>(t), get<2>(t)); }));
=======
    boost::make_function_output_iterator([&ret](std::tuple<int, double, double> t) { ret.emplace_back(get<1>(t), get<2>(t)); }));
>>>>>>> cdb39c39
  return ret;
} // read_persistence_diagram_from_file

#endif  // READER_UTILS_H_<|MERGE_RESOLUTION|>--- conflicted
+++ resolved
@@ -25,12 +25,8 @@
 
 #include <gudhi/graph_simplicial_complex.h>
 #include <gudhi/Debug_utils.h>
-<<<<<<< HEAD
 #include <boost/function_output_iterator.hpp>
-=======
->>>>>>> cdb39c39
-
-#include <boost/function_output_iterator.hpp>
+
 #include <boost/graph/adjacency_list.hpp>
 
 #include <iostream>
@@ -309,10 +305,7 @@
 Each line might contain 2, 3 or 4 values: [[field] dimension] birth death
 The output iterator `out` is used this way: `*out++ = std::make_tuple(dim, birth, death);`
 where `dim` is an `int`, `birth` a `double`, and `death` a `double`.
-<<<<<<< HEAD
-=======
 Note: the function does not check that birth <= death.
->>>>>>> cdb39c39
 **/
 template <typename OutputIterator>
 void read_persistence_intervals_and_dimension(std::string const& filename, OutputIterator out) {
@@ -334,10 +327,6 @@
       if (n >= 2) {
         //int field = (n == 4 ? static_cast<int>(numbers[0]) : -1);
         int dim = (n >= 3 ? static_cast<int>(numbers[n - 3]) : -1);
-<<<<<<< HEAD
-        GUDHI_CHECK(numbers[n - 2] <= numbers[n - 1], "Error: birth > death.");
-=======
->>>>>>> cdb39c39
         *out++ = std::make_tuple(dim, numbers[n - 2], numbers[n - 1]);
       }
     }
@@ -349,23 +338,14 @@
 Each line might contain 2, 3 or 4 values: [[field] dimension] birth death
 The return value is an `std::map<dim, std::vector<std::pair<birth, death>>>`
 where `dim` is an `int`, `birth` a `double`, and `death` a `double`.
-<<<<<<< HEAD
-**/
-std::map<int, std::vector<std::pair<double, double>>> read_persistence_intervals_grouped_by_dimension(std::string const& filename) {
-=======
 Note: the function does not check that birth <= death.
 **/
 inline std::map<int, std::vector<std::pair<double, double>>> read_persistence_intervals_grouped_by_dimension(std::string const& filename) {
->>>>>>> cdb39c39
 
   std::map<int, std::vector<std::pair<double, double>>> ret;
   read_persistence_intervals_and_dimension(
     filename,
-<<<<<<< HEAD
-    boost::make_function_output_iterator([&ret](auto t) { ret[get<0>(t)].push_back(std::make_pair(get<1>(t), get<2>(t))); }));
-=======
     boost::make_function_output_iterator([&ret](std::tuple<int, double, double> t) { ret[get<0>(t)].push_back(std::make_pair(get<1>(t), get<2>(t))); }));
->>>>>>> cdb39c39
   return ret;
 } // read_persistence_diagram_from_file
 
@@ -378,23 +358,14 @@
 (or where dimension is not specified) are returned.
 The return value is an `std::vector<std::pair<birth, death>>`
 where `dim` is an `int`, `birth` a `double`, and `death` a `double`.
-<<<<<<< HEAD
-**/
-std::vector<std::pair<double, double>> read_persistence_intervals_in_dimension(std::string const& filename, int only_this_dim = -1) {
-=======
 Note: the function does not check that birth <= death.
 **/
 inline std::vector<std::pair<double, double>> read_persistence_intervals_in_dimension(std::string const& filename, int only_this_dim = -1) {
->>>>>>> cdb39c39
 
   std::vector<std::pair<double, double>> ret;
   read_persistence_intervals_and_dimension(
     filename, 
-<<<<<<< HEAD
-    boost::make_function_output_iterator([&ret](auto t) { ret.emplace_back(get<1>(t), get<2>(t)); }));
-=======
     boost::make_function_output_iterator([&ret](std::tuple<int, double, double> t) { ret.emplace_back(get<1>(t), get<2>(t)); }));
->>>>>>> cdb39c39
   return ret;
 } // read_persistence_diagram_from_file
 
