--- conflicted
+++ resolved
@@ -45,10 +45,8 @@
   add_subdirectory(example/Skeleton_blocker)                   
   add_subdirectory(example/Contraction)                   
   add_subdirectory(example/Hasse_complex)
-<<<<<<< HEAD
   add_subdirectory(example/Alpha_complex)
-=======
->>>>>>> 0cbab323
+  add_subdirectory(example/Bottleneck)
   add_subdirectory(example/Bottleneck)
 
   # GudhUI
