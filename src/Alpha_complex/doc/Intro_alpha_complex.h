--- conflicted
+++ resolved
@@ -46,14 +46,9 @@
  * \cite cgal:s-gkd-19b from CGAL as template parameter.
  *
  * \remark
-<<<<<<< HEAD
- * - When the simplicial complex is constructed with an infinite value of alpha, the complex is a Delaunay
- * complex with filtration values. The Delaunay complex without filtartion values is also available by passing
+ * - When the simplicial complex is constructed with an infinite value of \f$ \alpha^2 \f$, the complex is a Delaunay
+ * complex with special filtration values. The Delaunay complex without filtration values is also available by passing
  * `default_filtration_value=true` to `Alpha_complex::create_complex`.
-=======
- * - When an \f$\alpha\f$-complex is constructed with an infinite value of \f$ \alpha^2 \f$, the complex is a Delaunay
- * complex (with special filtration values).
->>>>>>> 5d5f4049
  * - For people only interested in the topology of the \ref alpha_complex (for instance persistence),
  * \ref alpha_complex is equivalent to the \ref cech_complex and much smaller if you do not bound the radii.
  * \ref cech_complex can still make sense in higher dimension precisely because you can bound the radii.
